"""
Portable Index Discovery for MCP
Automatically detects and uses indexes created by mcp-index-kit
Enhanced with multi-path discovery to fix test environment issues
"""

import hashlib
import json
import logging
import os
import sqlite3
import subprocess
import tarfile
import tempfile
from pathlib import Path
<<<<<<< HEAD
from typing import TYPE_CHECKING, Any, Dict, List, Optional, Tuple

if TYPE_CHECKING:
    from mcp_server.storage.index_manager import IndexManifest
=======
from typing import Any, Dict, List, Optional, Tuple, TYPE_CHECKING

if TYPE_CHECKING:
    from mcp_server.config.index_paths import IndexPathConfig
>>>>>>> cae6c5ec

logger = logging.getLogger(__name__)


class IndexDiscovery:
    """Discovers and manages portable MCP indexes in repositories"""

    def __init__(
        self,
        workspace_root: Path,
        storage_strategy: Optional[str] = None,
        enable_multi_path: bool = True,
        path_config: Optional["IndexPathConfig"] = None,
    ):
        self.workspace_root = Path(workspace_root)
        self.index_dir = self.workspace_root / ".mcp-index"
        self.config_file = self.workspace_root / ".mcp-index.json"
        self.metadata_file = self.index_dir / ".index_metadata.json"
        self.enable_multi_path = enable_multi_path

        # Import modules for multi-path support
        from mcp_server.config.index_paths import IndexPathConfig
        from mcp_server.storage.index_manager import IndexManager

        # Initialize multi-path configuration
        self.path_config = path_config or (IndexPathConfig() if enable_multi_path else None)

        # Determine storage strategy
        if storage_strategy is None:
            config = self.get_index_config()
            storage_strategy = config.get("storage_strategy", "inline") if config else "inline"

        self.storage_strategy = storage_strategy
        self.index_manager = IndexManager(storage_strategy=storage_strategy)

    def is_index_enabled(self) -> bool:
        """Check if MCP indexing is enabled for this repository"""
        # Check environment variable first
        if os.getenv("MCP_INDEX_ENABLED", "").lower() == "false":
            return False

        # Check config file
        if self.config_file.exists():
            try:
                with open(self.config_file) as f:
                    config = json.load(f)
                    return config.get("enabled", True)
            except Exception as e:
                logger.warning(f"Failed to read MCP config: {e}")

        # Check if .mcp-index directory exists
        return self.index_dir.exists()

    def get_index_config(self) -> Optional[Dict[str, Any]]:
        """Get the MCP index configuration"""
        if not self.config_file.exists():
            return None

        try:
            with open(self.config_file) as f:
                return json.load(f)
        except Exception as e:
            logger.error(f"Failed to load index config: {e}")
            return None

    def get_index_metadata(self) -> Optional[Dict[str, Any]]:
        """Get metadata about the current index"""
        if not self.metadata_file.exists():
            return None

        try:
            with open(self.metadata_file) as f:
                return json.load(f)
        except Exception as e:
            logger.error(f"Failed to load index metadata: {e}")
            return None

    def read_index_manifest(self, index_path: Path) -> Optional["IndexManifest"]:
        """Load manifest for a discovered index if it exists."""
        return self.index_manager.read_index_manifest(index_path)

    def write_index_manifest(
        self,
        index_path: Path,
        schema_version: str,
        embedding_model: str,
        creation_commit: Optional[str] = None,
    ) -> Path:
        """Persist manifest metadata next to a SQLite index."""
        commit = creation_commit or self._get_current_commit()
        return self.index_manager.write_index_manifest(
            index_path=index_path,
            schema_version=schema_version,
            embedding_model=embedding_model,
            creation_commit=commit,
        )

    def get_local_index_path(
        self,
        requested_schema_version: Optional[str] = None,
        requested_embedding_model: Optional[str] = None,
    ) -> Optional[Path]:
        """Get path to local SQLite index if it exists."""
        if not self.is_index_enabled():
            return None

<<<<<<< HEAD
        require_selection = bool(
            requested_schema_version is not None or requested_embedding_model is not None
        )
        candidates: List[Dict[str, Any]] = []
        search_paths: List[Path] = []

        def _record_candidate(db_path: Optional[Path]) -> Optional[Path]:
            if not db_path or not db_path.exists():
                return None

            if not self._validate_sqlite_index(db_path):
                return None

            if require_selection:
                candidates.append({"path": db_path, "manifest": self.read_index_manifest(db_path)})
                return None

            return db_path

=======
        search_paths: List[Path] = []

>>>>>>> cae6c5ec
        # Try centralized storage first if enabled
        if self.storage_strategy == "centralized":
            centralized_path = self.index_manager.get_current_index_path(self.workspace_root)
            candidate = _record_candidate(centralized_path)
            if candidate:
                return candidate

        repo_id = self._get_repository_identifier()

        # Attempt to reuse cached artifacts first
        cached_path = self._get_cached_artifact(repo_id)
        if cached_path:
            return cached_path

        # Use multi-path discovery if enabled
        if self.enable_multi_path and self.path_config:
            # Try to determine repository identifier
            search_paths = self.path_config.get_search_paths(repo_id)

            logger.info(f"Searching for index in {len(search_paths)} locations")

            for search_path in search_paths:
                # Look for code_index.db in each path
                db_candidates = [
                    search_path / "code_index.db",
                    search_path / "current.db",
                    search_path / f"{repo_id}.db" if repo_id else None,
                ]

                for db_path in db_candidates:
<<<<<<< HEAD
                    candidate = _record_candidate(db_path)
                    if candidate:
                        logger.info(f"Found valid index at: {db_path}")
                        return candidate

        # Fall back to legacy local storage
        db_path = self.index_dir / "code_index.db"
        candidate = _record_candidate(db_path)
        if candidate:
            return candidate
=======
                    if db_path and db_path.exists():
                        if self._validate_sqlite_index(db_path):
                            logger.info(f"Found valid index at: {db_path}")
                            self._record_discovery(repo_id, db_path)
                            return db_path

        # Fall back to legacy local storage
        db_path = self.index_dir / "code_index.db"
        if db_path.exists():
            if self._validate_sqlite_index(db_path):
                self._record_discovery(repo_id, db_path)
                return db_path
>>>>>>> cae6c5ec

        # Log detailed information about search failure
        if self.enable_multi_path:
            logger.warning(f"No valid index found after searching {len(search_paths)} paths")
            validation = self.path_config.validate_paths(self._get_repository_identifier())
            existing_paths = [str(p) for p, exists in validation.items() if exists]
            if existing_paths:
                logger.info(f"Existing search paths: {existing_paths}")

        if require_selection and candidates:
            return self.index_manager.select_best_index(
                candidates,
                requested_schema_version=requested_schema_version,
                requested_embedding_model=requested_embedding_model,
            )

        return None

    def _validate_sqlite_index(self, db_path: Path) -> bool:
        """Validate that a file is a valid SQLite database with expected schema."""
        try:
            conn = sqlite3.connect(str(db_path))
            # Check for expected tables
            cursor = conn.execute(
                """
                SELECT name FROM sqlite_master 
                WHERE type='table' AND name IN ('files', 'symbols', 'repositories')
            """
            )
            tables = {row[0] for row in cursor.fetchall()}
            conn.close()

            # Must have at least files table
            if "files" in tables:
                return True
            else:
                logger.debug(f"Index at {db_path} missing required tables")
                return False
        except Exception as e:
            logger.debug(f"Invalid SQLite index at {db_path}: {e}")
            return False

    def _get_repository_identifier(self) -> Optional[str]:
        """Get repository identifier for the current workspace."""
        # Try to get from git remote
        try:
            result = subprocess.run(
                ["git", "config", "--get", "remote.origin.url"],
                capture_output=True,
                text=True,
                cwd=str(self.workspace_root),
                check=False,
            )
            if result.returncode == 0 and result.stdout.strip():
                return result.stdout.strip()
        except Exception:
            pass

        # Fall back to directory name
        return self.workspace_root.name

<<<<<<< HEAD
    def _get_current_commit(self) -> Optional[str]:
        """Get the current git commit hash for the workspace."""
        try:
            result = subprocess.run(
                ["git", "rev-parse", "HEAD"],
                capture_output=True,
                text=True,
                cwd=str(self.workspace_root),
                check=False,
            )
            if result.returncode == 0:
                return result.stdout.strip()
        except Exception:
            logger.debug("Unable to resolve current git commit for manifest creation")
=======
    def _extract_metadata(self, db_path: Path) -> Dict[str, Any]:
        """Extract metadata from known files near the index."""
        metadata: Dict[str, Any] = {}
        for name in [".index_metadata.json", "artifact-metadata.json", "metadata.json"]:
            candidate = db_path.parent / name
            if candidate.exists():
                try:
                    with open(candidate) as f:
                        metadata = json.load(f)
                    break
                except Exception as e:
                    logger.debug(f"Failed to load metadata from {candidate}: {e}")

        # Normalize common fields
        if metadata:
            if "embedding_model" in metadata:
                metadata.setdefault("model", metadata.get("embedding_model"))
            if "compatible_with" in metadata and isinstance(metadata["compatible_with"], dict):
                metadata.setdefault("model", metadata["compatible_with"].get("embedding_model"))
            if "git_commit" in metadata:
                metadata.setdefault("commit", metadata.get("git_commit"))

        return metadata

    def _record_discovery(
        self, repo_id: Optional[str], db_path: Path, metadata: Optional[Dict[str, Any]] = None
    ) -> None:
        """Record discovered index details to the artifact cache/registry."""
        if not repo_id or not self.path_config:
            return

        meta = metadata or self._extract_metadata(db_path)
        commit = meta.get("commit") if isinstance(meta, dict) else None
        model = None
        if isinstance(meta, dict):
            model = meta.get("model") or meta.get("embedding_model")
            if not model and isinstance(meta.get("compatible_with"), dict):
                model = meta["compatible_with"].get("embedding_model")

        try:
            self.path_config.cache_discovery(
                repo_id, db_path, commit=commit, model=model, metadata=meta or {}
            )
        except Exception as e:
            logger.debug(f"Failed to record discovery for {repo_id}: {e}")

    def _get_cached_artifact(
        self, repo_id: Optional[str], include_metadata: bool = False
    ) -> Optional[Any]:
        """Attempt to reuse a cached artifact path before searching."""
        if not repo_id or not self.path_config:
            return None

        cached = self.path_config.get_cached_artifact(repo_id)
        if cached:
            path, commit, model = cached
            if self._validate_sqlite_index(path):
                if include_metadata:
                    return {"path": str(path), "commit": commit, "model": model}
                return path
>>>>>>> cae6c5ec
        return None

    def get_vector_index_path(self) -> Optional[Path]:
        """Get path to local vector index if it exists"""
        if not self.is_index_enabled():
            return None

        vector_path = self.index_dir / "vector_index"
        if vector_path.exists() and vector_path.is_dir():
            return vector_path

        return None

    def should_download_index(self) -> bool:
        """Check if we should attempt to download an index from GitHub"""
        config = self.get_index_config()
        if not config:
            return False

        # Check if auto-download is enabled
        if not config.get("auto_download", True):
            return False

        # Check if GitHub artifacts are enabled
        if not config.get("github_artifacts", {}).get("enabled", True):
            return False

        # Check if we already have a recent index
        metadata = self.get_index_metadata()
        if metadata:
            # Could check age here and decide if it's too old
            # For now, if we have an index, don't download
            return False

        return True

    def download_latest_index(self) -> bool:
        """Attempt to download the latest index from GitHub artifacts"""
        if not self.should_download_index():
            return False

        # Check if gh CLI is available
        if not self._is_gh_cli_available():
            logger.info("GitHub CLI not available, skipping index download")
            return False

        try:
            # Get repository info
            repo = self._get_repository_info()
            if not repo:
                return False

            # Find latest artifact
            artifact = self._find_latest_artifact(repo)
            if not artifact:
                logger.info("No index artifacts found")
                return False

            # Download and extract
            logger.info(f"Downloading index artifact: {artifact['name']}")
            if self._download_and_extract_artifact(repo, artifact["id"]):
                logger.info("Successfully downloaded and extracted index")
                return True

        except Exception as e:
            logger.error(f"Failed to download index: {e}")

        return False

    def _is_gh_cli_available(self) -> bool:
        """Check if GitHub CLI is available"""
        try:
            result = subprocess.run(["gh", "--version"], capture_output=True, check=False)
            return result.returncode == 0
        except FileNotFoundError:
            return False

    def _get_repository_info(self) -> Optional[str]:
        """Get the repository name in owner/repo format"""
        try:
            result = subprocess.run(
                [
                    "gh",
                    "repo",
                    "view",
                    "--json",
                    "nameWithOwner",
                    "-q",
                    ".nameWithOwner",
                ],
                capture_output=True,
                text=True,
                cwd=str(self.workspace_root),
                check=True,
            )
            return result.stdout.strip()
        except subprocess.CalledProcessError:
            return None

    def _find_latest_artifact(self, repo: str) -> Optional[Dict[str, Any]]:
        """Find the most recent index artifact"""
        try:
            result = subprocess.run(
                [
                    "gh",
                    "api",
                    "-H",
                    "Accept: application/vnd.github+json",
                    f"/repos/{repo}/actions/artifacts",
                    "--jq",
                    '.artifacts[] | select(.name | startswith("mcp-index-")) | {id, name, created_at}',
                ],
                capture_output=True,
                text=True,
                check=True,
            )

            if not result.stdout:
                return None

            # Parse artifacts and find the most recent
            artifacts = []
            for line in result.stdout.strip().split("\n"):
                if line:
                    artifacts.append(json.loads(line))

            if not artifacts:
                return None

            # Sort by creation date and return most recent
            artifacts.sort(key=lambda x: x["created_at"], reverse=True)
            return artifacts[0]

        except (subprocess.CalledProcessError, json.JSONDecodeError):
            return None

    def _download_and_extract_artifact(self, repo: str, artifact_id: int) -> bool:
        """Download and extract an artifact"""
        with tempfile.TemporaryDirectory() as tmpdir:
            try:
                # Download artifact
                zip_path = Path(tmpdir) / "artifact.zip"
                result = subprocess.run(
                    [
                        "gh",
                        "api",
                        "-H",
                        "Accept: application/vnd.github+json",
                        f"/repos/{repo}/actions/artifacts/{artifact_id}/zip",
                    ],
                    capture_output=True,
                    check=True,
                )

                with open(zip_path, "wb") as f:
                    f.write(result.stdout)

                # Extract zip
                subprocess.run(["unzip", "-q", str(zip_path)], cwd=tmpdir, check=True)

                # Find and extract tar.gz
                tar_path = Path(tmpdir) / "mcp-index-archive.tar.gz"
                if not tar_path.exists():
                    logger.error("Archive not found in artifact")
                    return False

                # Verify checksum if available
                checksum_path = Path(tmpdir) / "mcp-index-archive.tar.gz.sha256"
                if checksum_path.exists():
                    if not self._verify_checksum(tar_path, checksum_path):
                        logger.error("Checksum verification failed")
                        return False

                # Extract to index directory
                self.index_dir.mkdir(parents=True, exist_ok=True)
                with tarfile.open(tar_path, "r:gz") as tar:
                    tar.extractall(self.index_dir)

                return True

            except Exception as e:
                logger.error(f"Failed to download/extract artifact: {e}")
                return False

    def _verify_checksum(self, file_path: Path, checksum_path: Path) -> bool:
        """Verify SHA256 checksum"""
        try:
            with open(checksum_path) as f:
                expected_checksum = f.read().split()[0]

            sha256 = hashlib.sha256()
            with open(file_path, "rb") as f:
                for chunk in iter(lambda: f.read(65536), b""):
                    sha256.update(chunk)

            actual_checksum = sha256.hexdigest()
            return actual_checksum == expected_checksum

        except Exception as e:
            logger.warning(f"Checksum verification failed: {e}")
            return False

    def get_index_info(self) -> Dict[str, Any]:
        """Get comprehensive information about the index"""
        info = {
            "enabled": self.is_index_enabled(),
            "has_local_index": False,
            "has_vector_index": False,
            "auto_download": False,
            "github_artifacts": False,
            "metadata": None,
            "config": None,
            "search_paths": [],
            "found_at": None,
            "cached_artifact": None,
        }

        if info["enabled"]:
            index_path = self.get_local_index_path()
            info["has_local_index"] = index_path is not None
            info["found_at"] = str(index_path) if index_path else None
            info["has_vector_index"] = self.get_vector_index_path() is not None
            info["metadata"] = self.get_index_metadata()
            info["config"] = self.get_index_config()

            if info["config"]:
                info["auto_download"] = info["config"].get("auto_download", True)
                info["github_artifacts"] = (
                    info["config"].get("github_artifacts", {}).get("enabled", True)
                )

            # Include search paths if multi-path is enabled
            if self.enable_multi_path and self.path_config:
                repo_id = self._get_repository_identifier()
                info["search_paths"] = [str(p) for p in self.path_config.get_search_paths(repo_id)]
                cached = self._get_cached_artifact(repo_id, include_metadata=True)
                if cached and isinstance(cached, dict):
                    info["cached_artifact"] = cached

        return info

    def find_all_indexes(self) -> List[Dict[str, Any]]:
        """Find all available indexes across all search paths."""
        if not self.enable_multi_path or not self.path_config:
            # Just check the default location
            index_path = self.get_local_index_path()
            if index_path:
                return [
                    {
                        "path": str(index_path),
                        "type": "sqlite",
                        "valid": True,
                        "location_type": "default",
                    }
                ]
            return []

        found_indexes = []
        repo_id = self._get_repository_identifier()
        search_paths = self.path_config.get_search_paths(repo_id)

        for search_path in search_paths:
            # Look for SQLite indexes
            for pattern in ["code_index.db", "current.db", "*.db"]:
                for db_path in search_path.glob(pattern):
                    if self._validate_sqlite_index(db_path):
<<<<<<< HEAD
                        manifest = self.read_index_manifest(db_path)
=======
                        metadata = self._extract_metadata(db_path)
>>>>>>> cae6c5ec
                        found_indexes.append(
                            {
                                "path": str(db_path),
                                "type": "sqlite",
                                "valid": True,
                                "location_type": self._classify_location(search_path),
                                "size_mb": db_path.stat().st_size / (1024 * 1024),
<<<<<<< HEAD
                                "manifest": manifest.to_dict() if manifest else None,
=======
                                "commit": metadata.get("commit"),
                                "model": metadata.get("model"),
>>>>>>> cae6c5ec
                            }
                        )
                        self._record_discovery(repo_id, db_path, metadata=metadata)

            # Look for vector indexes
            vector_path = search_path / "vector_index"
            if vector_path.exists() and vector_path.is_dir():
                found_indexes.append(
                    {
                        "path": str(vector_path),
                        "type": "vector",
                        "valid": True,
                        "location_type": self._classify_location(search_path),
                    }
                )

        return found_indexes

    def _classify_location(self, path: Path) -> str:
        """Classify the type of location for an index."""
        path_str = str(path)
        if "test_indexes" in path_str:
            return "test"
        elif "/.indexes/" in path_str or path_str.endswith(".indexes"):
            return "centralized"
        elif "/.mcp-index" in path_str:
            return "legacy"
        elif "/tmp/" in path_str:
            return "temporary"
        elif path_str.startswith(str(Path.home())):
            return "user"
        elif "/workspaces/" in path_str:
            return "docker"
        else:
            return "other"

    @staticmethod
    def discover_indexes(search_paths: List[Path]) -> List[Tuple[Path, Dict[str, Any]]]:
        """Discover all MCP indexes in the given search paths"""
        discovered = []

        for search_path in search_paths:
            if not search_path.exists():
                continue

            # Look for .mcp-index.json files
            for config_file in search_path.rglob(".mcp-index.json"):
                workspace = config_file.parent
                discovery = IndexDiscovery(workspace)
                info = discovery.get_index_info()

                if info["enabled"] and info["has_local_index"]:
                    discovered.append((workspace, info))

        return discovered<|MERGE_RESOLUTION|>--- conflicted
+++ resolved
@@ -13,17 +13,10 @@
 import tarfile
 import tempfile
 from pathlib import Path
-<<<<<<< HEAD
-from typing import TYPE_CHECKING, Any, Dict, List, Optional, Tuple
-
-if TYPE_CHECKING:
-    from mcp_server.storage.index_manager import IndexManifest
-=======
 from typing import Any, Dict, List, Optional, Tuple, TYPE_CHECKING
 
 if TYPE_CHECKING:
     from mcp_server.config.index_paths import IndexPathConfig
->>>>>>> cae6c5ec
 
 logger = logging.getLogger(__name__)
 
@@ -101,65 +94,25 @@
             logger.error(f"Failed to load index metadata: {e}")
             return None
 
-    def read_index_manifest(self, index_path: Path) -> Optional["IndexManifest"]:
-        """Load manifest for a discovered index if it exists."""
-        return self.index_manager.read_index_manifest(index_path)
-
-    def write_index_manifest(
-        self,
-        index_path: Path,
-        schema_version: str,
-        embedding_model: str,
-        creation_commit: Optional[str] = None,
-    ) -> Path:
-        """Persist manifest metadata next to a SQLite index."""
-        commit = creation_commit or self._get_current_commit()
-        return self.index_manager.write_index_manifest(
-            index_path=index_path,
-            schema_version=schema_version,
-            embedding_model=embedding_model,
-            creation_commit=commit,
-        )
-
-    def get_local_index_path(
-        self,
-        requested_schema_version: Optional[str] = None,
-        requested_embedding_model: Optional[str] = None,
-    ) -> Optional[Path]:
-        """Get path to local SQLite index if it exists."""
+    def get_local_index_path(self) -> Optional[Path]:
+        """Get path to local SQLite index if it exists"""
         if not self.is_index_enabled():
             return None
 
-<<<<<<< HEAD
-        require_selection = bool(
-            requested_schema_version is not None or requested_embedding_model is not None
-        )
-        candidates: List[Dict[str, Any]] = []
         search_paths: List[Path] = []
 
-        def _record_candidate(db_path: Optional[Path]) -> Optional[Path]:
-            if not db_path or not db_path.exists():
-                return None
-
-            if not self._validate_sqlite_index(db_path):
-                return None
-
-            if require_selection:
-                candidates.append({"path": db_path, "manifest": self.read_index_manifest(db_path)})
-                return None
-
-            return db_path
-
-=======
-        search_paths: List[Path] = []
-
->>>>>>> cae6c5ec
         # Try centralized storage first if enabled
         if self.storage_strategy == "centralized":
             centralized_path = self.index_manager.get_current_index_path(self.workspace_root)
-            candidate = _record_candidate(centralized_path)
-            if candidate:
-                return candidate
+            if centralized_path and centralized_path.exists():
+                try:
+                    # Validate it's a valid SQLite database
+                    conn = sqlite3.connect(str(centralized_path))
+                    conn.execute("SELECT 1 FROM sqlite_master LIMIT 1")
+                    conn.close()
+                    return centralized_path
+                except Exception as e:
+                    logger.warning(f"Invalid SQLite index at {centralized_path}: {e}")
 
         repo_id = self._get_repository_identifier()
 
@@ -184,18 +137,6 @@
                 ]
 
                 for db_path in db_candidates:
-<<<<<<< HEAD
-                    candidate = _record_candidate(db_path)
-                    if candidate:
-                        logger.info(f"Found valid index at: {db_path}")
-                        return candidate
-
-        # Fall back to legacy local storage
-        db_path = self.index_dir / "code_index.db"
-        candidate = _record_candidate(db_path)
-        if candidate:
-            return candidate
-=======
                     if db_path and db_path.exists():
                         if self._validate_sqlite_index(db_path):
                             logger.info(f"Found valid index at: {db_path}")
@@ -208,7 +149,6 @@
             if self._validate_sqlite_index(db_path):
                 self._record_discovery(repo_id, db_path)
                 return db_path
->>>>>>> cae6c5ec
 
         # Log detailed information about search failure
         if self.enable_multi_path:
@@ -217,13 +157,6 @@
             existing_paths = [str(p) for p, exists in validation.items() if exists]
             if existing_paths:
                 logger.info(f"Existing search paths: {existing_paths}")
-
-        if require_selection and candidates:
-            return self.index_manager.select_best_index(
-                candidates,
-                requested_schema_version=requested_schema_version,
-                requested_embedding_model=requested_embedding_model,
-            )
 
         return None
 
@@ -270,22 +203,6 @@
         # Fall back to directory name
         return self.workspace_root.name
 
-<<<<<<< HEAD
-    def _get_current_commit(self) -> Optional[str]:
-        """Get the current git commit hash for the workspace."""
-        try:
-            result = subprocess.run(
-                ["git", "rev-parse", "HEAD"],
-                capture_output=True,
-                text=True,
-                cwd=str(self.workspace_root),
-                check=False,
-            )
-            if result.returncode == 0:
-                return result.stdout.strip()
-        except Exception:
-            logger.debug("Unable to resolve current git commit for manifest creation")
-=======
     def _extract_metadata(self, db_path: Path) -> Dict[str, Any]:
         """Extract metadata from known files near the index."""
         metadata: Dict[str, Any] = {}
@@ -346,7 +263,6 @@
                 if include_metadata:
                     return {"path": str(path), "commit": commit, "model": model}
                 return path
->>>>>>> cae6c5ec
         return None
 
     def get_vector_index_path(self) -> Optional[Path]:
@@ -613,11 +529,7 @@
             for pattern in ["code_index.db", "current.db", "*.db"]:
                 for db_path in search_path.glob(pattern):
                     if self._validate_sqlite_index(db_path):
-<<<<<<< HEAD
-                        manifest = self.read_index_manifest(db_path)
-=======
                         metadata = self._extract_metadata(db_path)
->>>>>>> cae6c5ec
                         found_indexes.append(
                             {
                                 "path": str(db_path),
@@ -625,12 +537,8 @@
                                 "valid": True,
                                 "location_type": self._classify_location(search_path),
                                 "size_mb": db_path.stat().st_size / (1024 * 1024),
-<<<<<<< HEAD
-                                "manifest": manifest.to_dict() if manifest else None,
-=======
                                 "commit": metadata.get("commit"),
                                 "model": metadata.get("model"),
->>>>>>> cae6c5ec
                             }
                         )
                         self._record_discovery(repo_id, db_path, metadata=metadata)
