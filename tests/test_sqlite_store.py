"""
Comprehensive tests for SQLite persistence layer.

Tests cover:
- Database initialization and schema creation
- Repository operations
- File operations
- Symbol storage and retrieval
- Import tracking
- Reference tracking
- Search functionality (FTS and fuzzy)
- Cache operations
- Transaction handling
- Performance benchmarks
"""

import json
import sqlite3
import time
from datetime import datetime, timedelta

import pytest

from mcp_server.storage.sqlite_store import SQLiteStore


class TestDatabaseInitialization:
    """Test database initialization and schema creation."""

    def test_init_creates_database(self, temp_db_path):
        """Test that initialization creates database file."""
        store = SQLiteStore(str(temp_db_path))

        assert temp_db_path.exists()

        # Verify schema version
        with store._get_connection() as conn:
            cursor = conn.execute("SELECT version FROM schema_version")
            version = cursor.fetchone()
            assert version["version"] == 2

    def test_init_existing_database(self, temp_db_path):
        """Test initialization with existing database."""
        # Create first instance
        store1 = SQLiteStore(str(temp_db_path))

        # Create some data
        repo_id = store1.create_repository("/test", "test-repo")

        # Create second instance
        store2 = SQLiteStore(str(temp_db_path))

        # Should be able to read existing data
        repo = store2.get_repository("/test")
        assert repo is not None
        assert repo["name"] == "test-repo"

    def test_schema_tables_created(self, sqlite_store):
        """Test that all required tables are created."""
        expected_tables = [
            "schema_version",
            "repositories",
            "files",
            "symbols",
            "imports",
            "symbol_references",
            "symbol_trigrams",
            "embeddings",
            "query_cache",
            "parse_cache",
            "migrations",
        ]

        with sqlite_store._get_connection() as conn:
            cursor = conn.execute("SELECT name FROM sqlite_master WHERE type='table'")
            tables = [row["name"] for row in cursor]

            for table in expected_tables:
                assert table in tables

    def test_fts_tables_created(self, sqlite_store):
        """Test that FTS5 virtual tables are created."""
        with sqlite_store._get_connection() as conn:
            cursor = conn.execute(
                "SELECT name FROM sqlite_master WHERE type='table' AND name LIKE 'fts_%'"
            )
            fts_tables = [row["name"] for row in cursor]

            assert "fts_symbols" in fts_tables
            assert "fts_code" in fts_tables

    def test_indexes_created(self, sqlite_store):
        """Test that all indexes are created."""
        expected_indexes = [
            "idx_files_language",
            "idx_files_hash",
            "idx_files_content_hash",
            "idx_files_deleted",
            "idx_files_relative_path",
            "idx_symbols_name",
            "idx_symbols_kind",
            "idx_symbols_file",
            "idx_imports_file",
            "idx_imports_path",
            "idx_references_symbol",
            "idx_references_file",
            "idx_trigrams",
            "idx_embeddings_file",
            "idx_embeddings_symbol",
            "idx_cache_expires",
        ]

        with sqlite_store._get_connection() as conn:
            cursor = conn.execute("SELECT name FROM sqlite_master WHERE type='index'")
            indexes = [row["name"] for row in cursor]

            for index in expected_indexes:
                assert index in indexes

    def test_foreign_keys_enabled(self, sqlite_store):
        """Test that foreign keys are enabled."""
        with sqlite_store._get_connection() as conn:
            cursor = conn.execute("PRAGMA foreign_keys")
            assert cursor.fetchone()[0] == 1


class TestRepositoryOperations:
    """Test repository CRUD operations."""

    def test_create_repository(self, sqlite_store):
        """Test creating a new repository."""
        repo_id = sqlite_store.create_repository(
            "/home/user/project",
            "my-project",
            {"vcs": "git", "remote": "github.com/user/project"},
        )

        assert isinstance(repo_id, int)
        assert repo_id > 0

        # Verify data
        repo = sqlite_store.get_repository("/home/user/project")
        assert repo["name"] == "my-project"
        assert json.loads(repo["metadata"])["vcs"] == "git"

    def test_create_repository_duplicate(self, sqlite_store):
        """Test creating repository with duplicate path (should update)."""
        # Create first
        repo_id1 = sqlite_store.create_repository("/test/path", "repo1")

        # Create with same path
        repo_id2 = sqlite_store.create_repository("/test/path", "repo2", {"updated": True})

        assert repo_id1 == repo_id2  # Same ID

        # Verify update
        repo = sqlite_store.get_repository("/test/path")
        assert repo["name"] == "repo2"
        assert json.loads(repo["metadata"])["updated"] is True

    def test_get_repository_not_found(self, sqlite_store):
        """Test getting non-existent repository."""
        repo = sqlite_store.get_repository("/nonexistent")
        assert repo is None

    def test_repository_timestamps(self, sqlite_store):
        """Test repository timestamp handling."""
        # Create repository
        repo_id = sqlite_store.create_repository("/test", "test")
        repo1 = sqlite_store.get_repository("/test")

        time.sleep(0.1)  # Ensure time difference

        # Update repository
        sqlite_store.create_repository("/test", "test-updated")
        repo2 = sqlite_store.get_repository("/test")

        # updated_at should be different
        assert repo2["updated_at"] > repo1["created_at"]


class TestFileOperations:
    """Test file storage and retrieval."""

    def test_store_file(self, sqlite_store):
        """Test storing file information."""
        repo_id = sqlite_store.create_repository("/repo", "test-repo")

        file_id = sqlite_store.store_file(
            repository_id=repo_id,
            file_path="/repo/src/main.py",
            language="python",
            size=1024,
            hash="abc123def456",
            metadata={"encoding": "utf-8"},
        )

        assert isinstance(file_id, int)
        assert file_id > 0

        # Verify data
        file_info = sqlite_store.get_file("/repo/src/main.py")
        assert file_info["relative_path"] == "src/main.py"
        assert file_info["language"] == "python"
        assert file_info["size"] == 1024
        assert file_info["hash"] == "abc123def456"

    def test_store_file_update(self, sqlite_store):
        """Test updating existing file."""
        repo_id = sqlite_store.create_repository("/repo", "test-repo")

        # Store initial version
        file_id1 = sqlite_store.store_file(
            repo_id, "/repo/file.py", "file.py", size=100, hash="hash1"
        )

        # Update file
        file_id2 = sqlite_store.store_file(
            repo_id, "/repo/file.py", "file.py", size=200, hash="hash2"
        )

        assert file_id1 == file_id2  # Same file ID

        # Verify update
        file_info = sqlite_store.get_file("/repo/file.py")
        assert file_info["size"] == 200
        assert file_info["hash"] == "hash2"

    def test_get_file_with_repository(self, sqlite_store):
        """Test getting file with specific repository."""
        repo1_id = sqlite_store.create_repository("/repo1", "repo1")
        repo2_id = sqlite_store.create_repository("/repo2", "repo2")

        # Same relative path in different repos
        sqlite_store.store_file(repo1_id, "/repo1/file.py", "file.py")
        sqlite_store.store_file(repo2_id, "/repo2/file.py", "file.py")

        # Get specific file
        file_info = sqlite_store.get_file("/repo1/file.py", repo1_id)
        assert file_info is not None
        assert file_info["repository_id"] == repo1_id

    def test_file_metadata_json(self, sqlite_store):
        """Test JSON metadata storage."""
        repo_id = sqlite_store.create_repository("/repo", "test")

        metadata = {
            "imports": ["os", "sys"],
            "exports": ["main", "helper"],
            "complexity": 5.2,
        }

        file_id = sqlite_store.store_file(repo_id, "/repo/file.py", "file.py", metadata=metadata)

        file_info = sqlite_store.get_file("/repo/file.py")
        stored_metadata = json.loads(file_info["metadata"])
        assert stored_metadata == metadata


class TestSymbolOperations:
    """Test symbol storage and retrieval."""

    def test_store_symbol(self, sqlite_store):
        """Test storing symbol definition."""
        repo_id = sqlite_store.create_repository("/repo", "test")
        file_id = sqlite_store.store_file(repo_id, "/repo/file.py", "file.py")

        symbol_id = sqlite_store.store_symbol(
            file_id,
            "calculate_total",
            "function",
            line_start=10,
            line_end=25,
            column_start=0,
            column_end=50,
            signature="def calculate_total(items: List[Item]) -> float",
            documentation="Calculate total price of items",
            metadata={"async": False, "decorator": ["cache"]},
        )

        assert isinstance(symbol_id, int)
        assert symbol_id > 0

        # Verify symbol stored
        symbols = sqlite_store.get_symbol("calculate_total")
        assert len(symbols) == 1
        assert symbols[0]["kind"] == "function"
        assert symbols[0]["line_start"] == 10

    def test_store_symbol_creates_trigrams(self, sqlite_store):
        """Test that storing symbol creates trigrams for fuzzy search."""
        repo_id = sqlite_store.create_repository("/repo", "test")
        file_id = sqlite_store.store_file(repo_id, "/repo/file.py", "file.py")

        symbol_id = sqlite_store.store_symbol(file_id, "TestClass", "class", 1, 100)

        # Check trigrams created
        with sqlite_store._get_connection() as conn:
            cursor = conn.execute(
                "SELECT COUNT(*) FROM symbol_trigrams WHERE symbol_id = ?", (symbol_id,)
            )
            count = cursor.fetchone()[0]

            # "TestClass" with padding should generate multiple trigrams
            assert count > 5

    def test_get_symbol_by_kind(self, sqlite_store):
        """Test getting symbols filtered by kind."""
        repo_id = sqlite_store.create_repository("/repo", "test")
        file_id = sqlite_store.store_file(repo_id, "/repo/file.py", "file.py")

        # Store different kinds
        sqlite_store.store_symbol(file_id, "MyClass", "class", 1, 50)
        sqlite_store.store_symbol(file_id, "my_func", "function", 60, 70)
        sqlite_store.store_symbol(file_id, "MY_CONST", "constant", 80, 80)

        # Get only functions
        functions = sqlite_store.get_symbol("my_func", kind="function")
        assert len(functions) == 1
        assert functions[0]["name"] == "my_func"

        # Get all with name
        all_my_func = sqlite_store.get_symbol("my_func")
        assert len(all_my_func) == 1

    def test_symbol_fts_triggers(self, sqlite_store):
        """Test FTS triggers maintain sync with symbols table."""
        repo_id = sqlite_store.create_repository("/repo", "test")
        file_id = sqlite_store.store_file(repo_id, "/repo/file.py", "file.py")

        # Store symbol
        symbol_id = sqlite_store.store_symbol(
            file_id,
            "search_me",
            "function",
            1,
            10,
            documentation="This function can be searched",
        )

        # Verify FTS entry created
        results = sqlite_store.search_symbols_fts("searched")
        assert len(results) == 1
        assert results[0]["name"] == "search_me"


class TestReferenceOperations:
    """Test symbol reference tracking."""

    def test_store_reference(self, sqlite_store):
        """Test storing symbol reference."""
        repo_id = sqlite_store.create_repository("/repo", "test")
        def_file_id = sqlite_store.store_file(repo_id, "/repo/defs.py", "defs.py")
        use_file_id = sqlite_store.store_file(repo_id, "/repo/uses.py", "uses.py")

        symbol_id = sqlite_store.store_symbol(def_file_id, "helper", "function", 1, 5)

        ref_id = sqlite_store.store_reference(
            symbol_id,
            use_file_id,
            line_number=20,
            column_number=15,
            reference_kind="call",
            metadata={"in_function": "main"},
        )

        assert isinstance(ref_id, int)
        assert ref_id > 0

    def test_get_references(self, sqlite_store):
        """Test getting all references to a symbol."""
        repo_id = sqlite_store.create_repository("/repo", "test")
        def_file_id = sqlite_store.store_file(repo_id, "/repo/module.py", "module.py")

        # Create files that use the symbol
        use1_id = sqlite_store.store_file(repo_id, "/repo/use1.py", "use1.py")
        use2_id = sqlite_store.store_file(repo_id, "/repo/use2.py", "use2.py")

        symbol_id = sqlite_store.store_symbol(def_file_id, "SharedClass", "class", 10, 50)

        # Store references
        sqlite_store.store_reference(symbol_id, use1_id, 15, 10, "import")
        sqlite_store.store_reference(symbol_id, use1_id, 25, 20, "instantiation")
        sqlite_store.store_reference(symbol_id, use2_id, 30, 5, "inheritance")

        # Get all references
        refs = sqlite_store.get_references(symbol_id)

        assert len(refs) == 3
        assert {r["reference_kind"] for r in refs} == {
            "import",
            "instantiation",
            "inheritance",
        }
        assert {r["file_path"] for r in refs} == {"/repo/use1.py", "/repo/use2.py"}


class TestSearchOperations:
    """Test search functionality."""

    def test_fuzzy_search_basic(self, sqlite_store):
        """Test basic fuzzy search with trigrams."""
        repo_id = sqlite_store.create_repository("/repo", "test")
        file_id = sqlite_store.store_file(repo_id, "/repo/file.py", "file.py")

        # Store symbols with similar names
        sqlite_store.store_symbol(file_id, "calculate_total", "function", 1, 10)
        sqlite_store.store_symbol(file_id, "calc_subtotal", "function", 20, 30)
        sqlite_store.store_symbol(file_id, "get_calculation", "function", 40, 50)
        sqlite_store.store_symbol(file_id, "unrelated_func", "function", 60, 70)

        # Search for "calc"
        results = sqlite_store.search_symbols_fuzzy("calc", limit=10)

        assert len(results) >= 3
        # Results should include symbols containing "calc"
        result_names = {r["name"] for r in results}
        assert "calculate_total" in result_names
        assert "calc_subtotal" in result_names

    def test_fuzzy_search_scoring(self, sqlite_store):
        """Test fuzzy search result scoring."""
        repo_id = sqlite_store.create_repository("/repo", "test")
        file_id = sqlite_store.store_file(repo_id, "/repo/file.py", "file.py")

        # Store symbols
        sqlite_store.store_symbol(file_id, "exact_match", "function", 1, 10)
        sqlite_store.store_symbol(file_id, "partial_exact", "function", 20, 30)
        sqlite_store.store_symbol(file_id, "somewhat_related", "function", 40, 50)

        # Search for "exact"
        results = sqlite_store.search_symbols_fuzzy("exact", limit=10)

        # Should be ordered by relevance (score)
        assert len(results) >= 2
        assert results[0]["score"] > results[1]["score"]

    def test_fuzzy_search_empty_query(self, sqlite_store):
        """Test fuzzy search with empty query."""
        results = sqlite_store.search_symbols_fuzzy("", limit=10)
        assert results == []

    def test_fts_search_basic(self, sqlite_store):
        """Test full-text search."""
        repo_id = sqlite_store.create_repository("/repo", "test")
        file_id = sqlite_store.store_file(repo_id, "/repo/file.py", "file.py")

        # Store symbols with documentation
        sqlite_store.store_symbol(
            file_id,
            "process_data",
            "function",
            1,
            10,
            documentation="Process incoming data from the API",
        )
        sqlite_store.store_symbol(
            file_id,
            "DataProcessor",
            "class",
            20,
            100,
            documentation="Main class for data processing operations",
        )
        sqlite_store.store_symbol(
            file_id,
            "validate_input",
            "function",
            110,
            120,
            documentation="Validate user input before processing",
        )

        # Search documentation
        results = sqlite_store.search_symbols_fts("processing")

        assert len(results) == 2
        result_names = {r["name"] for r in results}
        assert "DataProcessor" in result_names

    def test_fts_search_name_and_docs(self, sqlite_store):
        """Test FTS searches both name and documentation."""
        repo_id = sqlite_store.create_repository("/repo", "test")
        file_id = sqlite_store.store_file(repo_id, "/repo/file.py", "file.py")

        sqlite_store.store_symbol(
            file_id,
            "helper",
            "function",
            1,
            10,
            documentation="This is a utility function",
        )

        # Search by name
        results1 = sqlite_store.search_symbols_fts("helper")
        assert len(results1) == 1

        # Search by documentation
        results2 = sqlite_store.search_symbols_fts("utility")
        assert len(results2) == 1
        assert results2[0]["name"] == "helper"

    def test_search_code_fts(self, sqlite_store):
        """Test full-text search in code content."""
        # Note: This requires actual code content to be stored in fts_code
        # which is typically done by the indexing process
        results = sqlite_store.search_code_fts("import os")

        # Should return empty for now as we haven't populated fts_code
        assert isinstance(results, list)


class TestFuzzyIndexPersistence:
    """Test fuzzy index persistence integration."""

    def test_persist_fuzzy_index(self, sqlite_store):
        """Test persisting fuzzy index data."""
        repo_id = sqlite_store.create_repository("/repo", "test")
        file_id = sqlite_store.store_file(repo_id, "/repo/file.py", "file.py")

        # Create some symbols first
        symbol1_id = sqlite_store.store_symbol(file_id, "test_one", "function", 1, 10)
        symbol2_id = sqlite_store.store_symbol(file_id, "test_two", "function", 20, 30)

        # Simulate fuzzy index data
        index_data = {
            "tes": [
                ("test_one", {"symbol_id": symbol1_id, "file_id": file_id}),
                ("test_two", {"symbol_id": symbol2_id, "file_id": file_id}),
            ],
            "est": [
                ("test_one", {"symbol_id": symbol1_id, "file_id": file_id}),
            ],
        }

        sqlite_store.persist_fuzzy_index(index_data)

        # Verify trigrams stored
        with sqlite_store._get_connection() as conn:
            cursor = conn.execute("SELECT COUNT(*) FROM symbol_trigrams")
            # Should have some trigrams (exact count depends on implementation)
            assert cursor.fetchone()[0] > 0

    def test_load_fuzzy_index(self, sqlite_store):
        """Test loading fuzzy index data."""
        repo_id = sqlite_store.create_repository("/repo", "test")
        file_id = sqlite_store.store_file(repo_id, "/repo/file.py", "file.py")

        # Store symbol with trigrams
        symbol_id = sqlite_store.store_symbol(file_id, "example_func", "function", 1, 10)

        # Load fuzzy index
        index_data = sqlite_store.load_fuzzy_index()

        # Should contain trigrams for "example_func"
        assert len(index_data) > 0

        # Check that some expected trigrams exist
        has_example_trigram = any("exa" in trigram for trigram in index_data.keys())
        assert has_example_trigram


class TestCacheOperations:
    """Test caching functionality."""

    def test_clear_expired_cache(self, sqlite_store):
        """Test clearing expired cache entries."""
        with sqlite_store._get_connection() as conn:
            # Insert expired entry
            past = datetime.now() - timedelta(hours=1)
            conn.execute(
                """INSERT INTO query_cache 
                   (query_hash, query_text, result, expires_at)
                   VALUES (?, ?, ?, ?)""",
                ("hash1", "old query", '{"results": []}', past),
            )

            # Insert valid entry
            future = datetime.now() + timedelta(hours=1)
            conn.execute(
                """INSERT INTO query_cache 
                   (query_hash, query_text, result, expires_at)
                   VALUES (?, ?, ?, ?)""",
                ("hash2", "new query", '{"results": []}', future),
            )

        # Clear expired
        sqlite_store.clear_cache()

        # Check results
        with sqlite_store._get_connection() as conn:
            cursor = conn.execute("SELECT COUNT(*) FROM query_cache")
            count = cursor.fetchone()[0]
            assert count == 1  # Only future entry remains

            cursor = conn.execute("SELECT query_hash FROM query_cache")
            remaining = cursor.fetchone()
            assert remaining["query_hash"] == "hash2"


class TestStatistics:
    """Test statistics gathering."""

    def test_get_statistics_empty(self, sqlite_store):
        """Test statistics on empty database."""
        stats = sqlite_store.get_statistics()

        assert stats["repositories"] == 0
        assert stats["files"] == 0
        assert stats["symbols"] == 0
        assert stats["symbol_references"] == 0
        assert stats["imports"] == 0

    def test_get_statistics_populated(self, populated_sqlite_store):
        """Test statistics on populated database."""
        stats = populated_sqlite_store.get_statistics()

        assert stats["repositories"] == 1
        assert stats["files"] == 2
        assert stats["symbols"] == 3
        assert stats["symbol_references"] == 0  # No references added in fixture
        assert stats["imports"] == 0  # No imports added in fixture


class TestTransactionHandling:
    """Test transaction and error handling."""

    def test_rollback_on_error(self, sqlite_store):
        """Test that transactions rollback on error."""
        repo_id = sqlite_store.create_repository("/repo", "test")

        with pytest.raises(Exception):
            with sqlite_store._get_connection() as conn:
                # This should succeed
                conn.execute(
                    "INSERT INTO files (repository_id, path, relative_path) VALUES (?, ?, ?)",
                    (repo_id, "/test.py", "test.py"),
                )

                # This should fail (invalid repository_id)
                conn.execute(
                    "INSERT INTO files (repository_id, path, relative_path) VALUES (?, ?, ?)",
                    (99999, "/fail.py", "fail.py"),
                )

        # First insert should have been rolled back
        assert sqlite_store.get_file("/test.py") is None

    def test_foreign_key_constraints(self, sqlite_store):
        """Test foreign key constraints are enforced."""
        with pytest.raises(sqlite3.IntegrityError):
            with sqlite_store._get_connection() as conn:
                # Try to insert file with non-existent repository
                conn.execute(
                    """INSERT INTO files 
                       (repository_id, path, relative_path)
                       VALUES (?, ?, ?)""",
                    (99999, "/test.py", "test.py"),
                )


class TestConcurrency:
    """Test concurrent database operations."""

    def test_concurrent_writes(self, sqlite_store):
        """Test concurrent write operations."""
        import concurrent.futures

        repo_id = sqlite_store.create_repository("/repo", "test")

        def write_file(i):
            file_id = sqlite_store.store_file(
                repo_id, f"/repo/file{i}.py", f"file{i}.py", size=i * 100
            )
            return file_id

        # Perform concurrent writes
        with concurrent.futures.ThreadPoolExecutor(max_workers=10) as executor:
            futures = [executor.submit(write_file, i) for i in range(20)]
            results = [f.result() for f in concurrent.futures.as_completed(futures)]

        # All writes should succeed
        assert len(results) == 20
        assert all(isinstance(r, int) for r in results)

        # Verify all files stored
        stats = sqlite_store.get_statistics()
        assert stats["files"] == 20

    def test_read_write_concurrency(self, populated_sqlite_store):
        """Test concurrent reads and writes."""
        import concurrent.futures

        def read_symbols():
            return populated_sqlite_store.get_symbol("main")

        def write_symbol(i):
            repo_id = 1  # From populated store
            file_id = 1
            return populated_sqlite_store.store_symbol(
                file_id, f"func_{i}", "function", i * 10, i * 10 + 5
            )

        with concurrent.futures.ThreadPoolExecutor(max_workers=10) as executor:
            # Mix reads and writes
            futures = []
            for i in range(10):
                futures.append(executor.submit(read_symbols))
                futures.append(executor.submit(write_symbol, i))

            results = [f.result() for f in concurrent.futures.as_completed(futures)]

        # All operations should complete
        assert len(results) == 20


class TestSQLiteStoreHealthCheck:
    """Tests for SQLiteStore.health_check() method."""

    def test_health_check_fresh_database(self, tmp_path):
        """Verify health check returns healthy for fresh database."""
        db_path = tmp_path / "test.db"
        store = SQLiteStore(str(db_path))

        health = store.health_check()

        assert health["status"] == "healthy"
        assert health["fts5"] is True
        assert health["wal"] is True
        assert health["version"] >= 1
        assert health["version"] == health["latest_version"]
        assert health["required_migrations"] == []
        assert health["error"] is None
        # Check all required tables exist
        assert health["tables"]["file_moves"] is True
        assert health["tables"]["files"] is True
        assert health["tables"]["symbols"] is True
        assert health["tables"]["repositories"] is True
        assert health["tables"]["schema_version"] is True

    def test_health_check_missing_tables(self, tmp_path):
        """Verify health check detects missing tables."""
        # Create database with missing tables
        db_path = tmp_path / "incomplete.db"
        conn = sqlite3.connect(str(db_path))
        conn.execute("CREATE TABLE schema_version (version INTEGER PRIMARY KEY)")
        conn.execute("INSERT INTO schema_version VALUES (1)")
        conn.close()

        store = SQLiteStore(str(db_path))
        health = store.health_check()

        assert health["status"] in ["degraded", "unhealthy"]
        assert health["error"] is not None
        assert "missing" in health["error"].lower()

    def test_health_check_file_moves_table_exists(self, tmp_path):
        """Verify file_moves table is created in fresh database."""
        db_path = tmp_path / "test.db"
        store = SQLiteStore(str(db_path))

        health = store.health_check()

        assert health["tables"]["file_moves"] is True

    def test_check_column_exists(self, tmp_path):
        """Test _check_column_exists helper."""
        db_path = tmp_path / "test.db"
        store = SQLiteStore(str(db_path))

        # Use a connection to test
        conn = sqlite3.connect(str(db_path))

        # Should return True for existing columns
        assert store._check_column_exists(conn, "files", "path") is True
        assert store._check_column_exists(conn, "files", "language") is True
        assert store._check_column_exists(conn, "files", "relative_path") is True

        # Should return False for non-existing columns
        assert store._check_column_exists(conn, "files", "nonexistent_column") is False

        conn.close()

    def test_health_check_all_core_tables(self, tmp_path):
        """Verify all core tables are checked by health_check."""
        db_path = tmp_path / "test.db"
        store = SQLiteStore(str(db_path))

        health = store.health_check()

        # Verify all core tables are present in the check
        core_tables = [
            "schema_version",
            "repositories",
            "files",
            "symbols",
            "symbol_references",
            "imports",
            "fts_symbols",
            "fts_code",
            "symbol_trigrams",
            "embeddings",
            "query_cache",
            "parse_cache",
            "migrations",
            "index_config",
            "file_moves",
        ]

        for table in core_tables:
            assert table in health["tables"], f"Table {table} not checked in health_check"
            assert health["tables"][table] is True, f"Table {table} should exist in fresh database"

    def test_health_check_fts5_support(self, tmp_path):
        """Verify health check reports FTS5 support."""
        db_path = tmp_path / "test.db"
        store = SQLiteStore(str(db_path))

        health = store.health_check()

        # FTS5 should be available in modern SQLite
        assert health["fts5"] is True

    def test_health_check_wal_mode(self, tmp_path):
        """Verify health check reports WAL mode."""
        db_path = tmp_path / "test.db"
        store = SQLiteStore(str(db_path))

        health = store.health_check()

        # WAL mode should be enabled by _init_database
        assert health["wal"] is True

    def test_health_check_schema_version(self, tmp_path):
        """Verify health check returns schema version."""
        db_path = tmp_path / "test.db"
        store = SQLiteStore(str(db_path))

        health = store.health_check()

<<<<<<< HEAD
        # Fresh database should have version 1
        assert health["version"] == 2
=======
        # Fresh database should match the latest migration version
        assert health["version"] == health["latest_version"]
>>>>>>> 15809b04


class TestPerformance:
    """Performance benchmarks for database operations."""

    @pytest.mark.benchmark
    def test_symbol_insertion_performance(self, sqlite_store, benchmark_results):
        """Benchmark symbol insertion performance."""
        repo_id = sqlite_store.create_repository("/repo", "test")
        file_id = sqlite_store.store_file(repo_id, "/repo/file.py", "file.py")

        with measure_time("sqlite_symbol_insert", benchmark_results):
            for i in range(100):
                sqlite_store.store_symbol(
                    file_id,
                    f"symbol_{i}",
                    "function",
                    i * 10,
                    i * 10 + 5,
                    documentation=f"Function {i} documentation",
                )

    @pytest.mark.benchmark
    def test_fuzzy_search_performance(self, populated_sqlite_store, benchmark_results):
        """Benchmark fuzzy search performance."""
        # Add more symbols for realistic benchmark
        file_id = 1  # From populated store
        for i in range(50):
            populated_sqlite_store.store_symbol(
                file_id, f"search_func_{i}", "function", i * 10, i * 10 + 5
            )

        with measure_time("sqlite_fuzzy_search", benchmark_results):
            for _ in range(50):
                results = populated_sqlite_store.search_symbols_fuzzy("func", limit=20)
                assert len(results) > 0

    @pytest.mark.benchmark
    def test_fts_search_performance(self, populated_sqlite_store, benchmark_results):
        """Benchmark FTS search performance."""
        # Add symbols with documentation
        file_id = 1
        for i in range(50):
            populated_sqlite_store.store_symbol(
                file_id,
                f"documented_{i}",
                "function",
                i * 10,
                i * 10 + 5,
                documentation=f"This function processes data type {i}",
            )

        with measure_time("sqlite_fts_search", benchmark_results):
            for _ in range(50):
                results = populated_sqlite_store.search_symbols_fts("process")
                assert isinstance(results, list)<|MERGE_RESOLUTION|>--- conflicted
+++ resolved
@@ -839,13 +839,8 @@
 
         health = store.health_check()
 
-<<<<<<< HEAD
-        # Fresh database should have version 1
-        assert health["version"] == 2
-=======
         # Fresh database should match the latest migration version
         assert health["version"] == health["latest_version"]
->>>>>>> 15809b04
 
 
 class TestPerformance:
